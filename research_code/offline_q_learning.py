--- conflicted
+++ resolved
@@ -156,16 +156,12 @@
 
         q_net_input_dim = pov_features.shape[-1] + self.action_dim + self.vecobs_dim
         self.q_net = nn.Sequential(
-<<<<<<< HEAD
-            nn.Linear(q_net_input_dim, 100),
-=======
             nn.Linear(q_net_input_dim, 1),
             nn.GELU(),
             '''
             nn.Linear(1000, 1000),
             nn.GELU(),
             nn.Linear(1000, 100),
->>>>>>> 1cfcd837
             nn.GELU(),
             nn.Linear(100, 1),
             nn.GELU()'''
