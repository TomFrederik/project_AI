--- conflicted
+++ resolved
@@ -397,7 +397,6 @@
             
             # compute q values and choose actions
             q_values = q_net(pov, vec)[0]
-<<<<<<< HEAD
             next_target_q_values = q_net(next_pov, next_vec, target=True).detach()
             next_q_values = q_net(next_pov, next_vec).detach()
             next_action = torch.argmax(next_q_values, dim=1)
@@ -414,22 +413,6 @@
 
             J_DQ = (reward + gamma * selected_next_q_values - selected_q_values)**2
             one_step_loss = (J_DQ * weights).mean() # importance sampling scaling
-=======
-            next_q_values = q_net(next_pov, next_vec, target=True).detach()
-            base_next_action = torch.argmax(q_net(next_pov, next_vec)[0], dim=1)
-            n_step_q_values = q_net(n_step_pov, n_step_vec, target=True).detach()
-            base_n_step_action = torch.argmax(q_net(n_step_pov, n_step_vec)[0], dim=1)
-
-            
-            # compute losses
-            idcs = torch.arange(0, len(q_values), dtype=torch.long, requires_grad=False)
-            action_q_values = q_values[idcs, action]
-            next_q_values = next_q_values[idcs, base_next_action]
-            n_step_q_values = n_step_q_values[idcs, base_n_step_action]
-
-            one_step_td_errors = reward + discount_factor * next_q_values - action_q_values
-            one_step_loss = ((one_step_td_errors ** 2) * weights).mean() # importance sampling scaling
->>>>>>> 34c06861
             
             n_step_td_errors = reward + (discount_factor ** n_step) * n_step_q_values - action_q_values
             n_step_loss = ((n_step_td_errors ** 2) * weights).mean() # importance sampling scaling
